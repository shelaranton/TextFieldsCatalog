//
//  TextFieldType.swift
//  TextFieldsCatalog
//
//  Created by Александр Чаусов on 23/01/2019.
//  Copyright © 2019 Александр Чаусов. All rights reserved.
//

import UIKit
import TextFieldsCatalog

enum TextFieldType: CaseIterable {
    case underlined
    case box
    case customUnderlined
    case underlinedTextView
    case sumTextField

    var title: String {
        switch self {
        case .underlined:
            return L10n.Textfieldtype.Underlined.title
        case .box:
            return L10n.Textfieldtype.Box.title
        case .customUnderlined:
            return L10n.Textfieldtype.Customunderlined.title
        case .underlinedTextView:
            return L10n.Textfieldtype.Underlinedtextview.title
        case .sumTextField:
            return "Поле ввода суммы"
        }
    }

    var description: String {
        switch self {
        case .underlined:
            return L10n.Textfieldtype.Underlined.description
        case .box:
            return L10n.Textfieldtype.Box.description
        case .customUnderlined:
            return L10n.Textfieldtype.Customunderlined.description
        case .underlinedTextView:
            return L10n.Textfieldtype.Underlinedtextview.description
        case .sumTextField:
            return "Пример использования полей для ввода сумм"
        }
    }

    var presets: [AppliedPreset] {
        switch self {
        case .underlined, .box, .customUnderlined:
            return UnderlinedFieldPreset.allCases
        case .underlinedTextView:
            return UnderlinedTextViewPreset.allCases
        case .sumTextField:
            return SumFieldPreset.allCases
        }
    }

    /// Returns new instance of needed text field and its default height
    func createField(for frame: CGRect) -> (UIView, CGFloat) {
        switch self {
        case .underlined:
<<<<<<< HEAD
            return (UnderlinedTextField(frame: frame), 77)
=======
            let height: CGFloat = 77
            let field = UnderlinedTextField(frame: frame)
            field.heightLayoutPolicy = .elastic(minHeight: height, bottomSpace: 5, ignoreEmptyHint: false)
            return (field, height)
>>>>>>> 014397f3
        case .box:
            return (BoxTextField(frame: frame), 130)
        case .customUnderlined:
            return (CustomUnderlinedTextField(frame: frame), 64)
        case .underlinedTextView:
            return (UnderlinedTextView(frame: frame), 77)
        case .sumTextField:
            return (SumTextField(frame: frame), 112)
        }
    }

}<|MERGE_RESOLUTION|>--- conflicted
+++ resolved
@@ -61,14 +61,7 @@
     func createField(for frame: CGRect) -> (UIView, CGFloat) {
         switch self {
         case .underlined:
-<<<<<<< HEAD
             return (UnderlinedTextField(frame: frame), 77)
-=======
-            let height: CGFloat = 77
-            let field = UnderlinedTextField(frame: frame)
-            field.heightLayoutPolicy = .elastic(minHeight: height, bottomSpace: 5, ignoreEmptyHint: false)
-            return (field, height)
->>>>>>> 014397f3
         case .box:
             return (BoxTextField(frame: frame), 130)
         case .customUnderlined:
@@ -76,7 +69,7 @@
         case .underlinedTextView:
             return (UnderlinedTextView(frame: frame), 77)
         case .sumTextField:
-            return (SumTextField(frame: frame), 112)
+            return (SumTextField(frame: frame), 102)
         }
     }
 
